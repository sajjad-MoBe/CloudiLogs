version: '3.8'

networks:
  lognet:
    driver: bridge

volumes:
  roach1_data:
  roach2_data:
  roach3_data:
  cassandra1_data:
  cassandra2_data:
  cassandra3_data:
  clickhouse_data:
  gomodcache-backend:
  gomodcache-log-processor:
  gomodcache-db-init:

services:
<<<<<<< HEAD
  # roach1:
  #   image: cockroachdb/cockroach:v23.1.10
  #   container_name: roach1
  #   networks:
  #     - lognet
  #   ports:
  #     - "26257:26257"
  #     - "8080:8080"
  #   volumes:
  #     - roach1_data:/cockroach/cockroach-data
  #   command: start --insecure --join=roach1,roach2,roach3 --advertise-addr roach1
  #   healthcheck:
  #     test: ["CMD", "/cockroach/cockroach", "node", "status", "--insecure", "--host=roach1"]
  #     interval: 10s
  #     timeout: 5s
  #     retries: 5

  # roach2:
  #   image: cockroachdb/cockroach:v23.1.10
  #   container_name: roach2
  #   networks:
  #     - lognet
  #   ports:
  #     - "26258:26257"
  #     - "8081:8080"
  #   volumes:
  #     - roach2_data:/cockroach/cockroach-data
  #   command: start --insecure --join=roach1,roach2,roach3 --advertise-addr roach2
  #   depends_on:
  #     - roach1

  # roach3:
  #   image: cockroachdb/cockroach:v23.1.10
  #   container_name: roach3
  #   networks:
  #     - lognet
  #   ports:
  #     - "26259:26257"
  #     - "8082:8080"
  #   volumes:
  #     - roach3_data:/cockroach/cockroach-data
  #   command: start --insecure --join=roach1,roach2,roach3 --advertise-addr roach3
  #   depends_on:
  #     - roach1

  # cockroach-init:
  #   build:
  #     context: ./cockroach-init
  #     dockerfile: Dockerfile
  #   container_name: cockroach-init
  #   networks:
  #     - lognet
  #   depends_on:
  #     - roach1
  #     - roach2
  #     - roach3

  # db-init:
  #   build:
  #     context: ./db-init
  #     dockerfile: Dockerfile
  #   networks:
  #     - lognet
  #   volumes:
  #     - gomodcache-db-init:/go/pkg/mod
  #   depends_on:
  #     cockroach-init:
  #       condition: service_completed_successfully
  #   environment:
  #     - COCKROACHDB_URL=postgresql://root@roach1:26257/logsdb?sslmode=disable
  #   restart: on-failure

  # backend-api:
  #   build:
  #     context: ./backend-api
  #     dockerfile: Dockerfile
  #   ports:
  #     - "8083:8081"
  #   networks:
  #     - lognet
  #   volumes:
  #     - gomodcache-backend:/go/pkg/mod
  #   depends_on:
  #     db-init:
  #       condition: service_completed_successfully
  #   environment:
  #     - COCKROACHDB_URL=postgresql://root@roach1:26257/logsdb?sslmode=disable
  #     - SESSION_KEY=a-very-secret-key-for-dev-only
  #     - BACKEND_API_PORT=8081
  #     - KAFKA_BROKER=kafka:9092
  #     - CLICKHOUSE_HOST=clickhouse
  #     - CASSANDRA_HOSTS=cassandra1
  #   restart: on-failure
=======
  roach1:
    image: cockroachdb/cockroach:v23.1.10
    container_name: roach1
    networks:
      - lognet
    ports:
      - "26257:26257"
      - "8080:8080"
    volumes:
      - roach1_data:/cockroach/cockroach-data
    command: start --insecure --join=roach1,roach2,roach3 --advertise-addr roach1
    healthcheck:
      test: ["CMD", "/cockroach/cockroach", "node", "status", "--insecure", "--host=roach1"]
      interval: 10s
      timeout: 5s
      retries: 5

  roach2:
    image: cockroachdb/cockroach:v23.1.10
    container_name: roach2
    networks:
      - lognet
    ports:
      - "26258:26257"
      - "8081:8080"
    volumes:
      - roach2_data:/cockroach/cockroach-data
    command: start --insecure --join=roach1,roach2,roach3 --advertise-addr roach2
    depends_on:
      - roach1

  roach3:
    image: cockroachdb/cockroach:v23.1.10
    container_name: roach3
    networks:
      - lognet
    ports:
      - "26259:26257"
      - "8082:8080"
    volumes:
      - roach3_data:/cockroach/cockroach-data
    command: start --insecure --join=roach1,roach2,roach3 --advertise-addr roach3
    depends_on:
      - roach1

  cockroach-init:
    build:
      context: ./cockroach-init
      dockerfile: Dockerfile
    container_name: cockroach-init
    networks:
      - lognet
    depends_on:
      - roach1
      - roach2
      - roach3

  db-init:
    build:
      context: ./db-init
      dockerfile: Dockerfile
    networks:
      - lognet
    volumes:
      - gomodcache-db-init:/go/pkg/mod
    depends_on:
      cockroach-init:
        condition: service_completed_successfully
    environment:
      - COCKROACHDB_URL=postgresql://root@roach1:26257/logsdb?sslmode=disable
    restart: on-failure

  backend-api:
    build:
      context: ./backend-api
      dockerfile: Dockerfile
    ports:
      - "8083:8081"
    networks:
      - lognet
    volumes:
      - gomodcache-backend:/go/pkg/mod
    depends_on:
      db-init:
        condition: service_completed_successfully
      kafka1:
        condition: service_started
      kafka2:
        condition: service_started
      kafka3:
        condition: service_started
    environment:
      - COCKROACHDB_URL=postgresql://root@roach1:26257/logsdb?sslmode=disable
      - SESSION_KEY=a-very-secret-key-for-dev-only
      - BACKEND_API_PORT=8081
      - KAFKA_BROKER=kafka1:9092,kafka2:9093,kafka3:9094
      - CLICKHOUSE_HOST=clickhouse
      - CASSANDRA_HOSTS=cassandra1
    restart: on-failure
>>>>>>> 3979b5b9

  frontend:
    build:
      context: ./frontend
      dockerfile: Dockerfile
    ports:
      - "8084:80"
    networks:
      - lognet
<<<<<<< HEAD
    # depends_on:
    #   - backend-api

  # zookeeper:
  #   image: confluentinc/cp-zookeeper:7.3.2
  #   container_name: zookeeper
  #   networks:
  #     - lognet
  #   environment:
  #     ZOOKEEPER_CLIENT_PORT: 2181
  #     ZOOKEEPER_TICK_TIME: 2000

  # kafka:
  #   image: confluentinc/cp-kafka:7.3.2
  #   container_name: kafka
  #   networks:
  #     - lognet
  #   ports:
  #     - "9092:9092"
  #   depends_on:
  #     - zookeeper
  #   environment:
  #     KAFKA_BROKER_ID: 1
  #     KAFKA_ZOOKEEPER_CONNECT: 'zookeeper:2181'
  #     KAFKA_ADVERTISED_LISTENERS: PLAINTEXT://kafka:9092,PLAINTEXT_HOST://localhost:29092
  #     KAFKA_LISTENER_SECURITY_PROTOCOL_MAP: PLAINTEXT:PLAINTEXT,PLAINTEXT_HOST:PLAINTEXT
  #     KAFKA_INTER_BROKER_LISTENER_NAME: PLAINTEXT
  #     KAFKA_OFFSETS_TOPIC_REPLICATION_FACTOR: 1
  #     KAFKA_GROUP_INITIAL_REBALANCE_DELAY_MS: 0
  #     KAFKA_LOG4J_LOGGERS: "kafka.coordinator.group.GroupCoordinator=WARN,kafka.controller=WARN,kafka.producer.async.DefaultEventHandler=WARN,kafka.server.ReplicaFetcherManager=WARN,kafka.server.KafkaApis=WARN"

  
  # cassandra1:
  #   image: cassandra:latest
  #   container_name: cassandra1
  #   networks:
  #     - lognet
  #   ports:
  #     - "9042:9042"
  #   environment:
  #     - CASSANDRA_CLUSTER_NAME=log-system-cluster
  #     - CASSANDRA_DC=dc1
  #     - CASSANDRA_RACK=rack1
  #     - CASSANDRA_SEEDS=cassandra1,cassandra2
  #     - CASSANDRA_BROADCAST_ADDRESS=cassandra1
  #     - CASSANDRA_BROADCAST_RPC_ADDRESS=cassandra1
  #     - CASSANDRA_LISTEN_ADDRESS=auto
  #     - MAX_HEAP_SIZE=1G
  #     - HEAP_NEWSIZE=200M
  #   volumes:
  #     - cassandra1_data:/var/lib/cassandra
  #   restart: always

  # cassandra2:
  #   image: cassandra:latest
  #   container_name: cassandra2
  #   networks:
  #     - lognet
  #   depends_on:
  #     - cassandra1
  #   environment:
  #     - CASSANDRA_CLUSTER_NAME=log-system-cluster
  #     - CASSANDRA_DC=dc1
  #     - CASSANDRA_RACK=rack1
  #     - CASSANDRA_SEEDS=cassandra1,cassandra2
  #     - CASSANDRA_BROADCAST_ADDRESS=cassandra2
  #     - CASSANDRA_BROADCAST_RPC_ADDRESS=cassandra2
  #     - CASSANDRA_LISTEN_ADDRESS=auto
  #     - MAX_HEAP_SIZE=1G
  #     - HEAP_NEWSIZE=200M
  #   volumes:
  #     - cassandra2_data:/var/lib/cassandra
  #   restart: always


  # cassandra3:
  #   image: cassandra:latest
  #   container_name: cassandra3
  #   networks:
  #     - lognet
  #   depends_on:
  #     - cassandra1
  #   environment:
  #     - CASSANDRA_CLUSTER_NAME=log-system-cluster
  #     - CASSANDRA_DC=dc1
  #     - CASSANDRA_RACK=rack1
  #     - CASSANDRA_SEEDS=cassandra1,cassandra2
  #     - CASSANDRA_BROADCAST_ADDRESS=cassandra3
  #     - CASSANDRA_BROADCAST_RPC_ADDRESS=cassandra3
  #     - CASSANDRA_LISTEN_ADDRESS=auto
  #     - MAX_HEAP_SIZE=1G
  #     - HEAP_NEWSIZE=200M
  #   volumes:
  #     - cassandra3_data:/var/lib/cassandra
  #   restart: always


  # clickhouse:
  #   image: clickhouse/clickhouse-server:23.8
  #   container_name: clickhouse
  #   networks:
  #     - lognet
  #   ports:
  #     - "8123:8123"
  #     - "9000:9000"
  #   volumes:
  #     - clickhouse_data:/var/lib/clickhouse

  # log-processor:
  #   build:
  #     context: ./log-processor
  #     dockerfile: Dockerfile
  #   networks:
  #     - lognet
  #   volumes:
  #     - gomodcache-log-processor:/go/pkg/mod
  #   depends_on:
  #     - kafka
  #     - cassandra1
  #     - cassandra2
  #     - cassandra3
  #     - clickhouse
  #   environment:
  #     - KAFKA_BROKER=kafka:9092
  #     - CASSANDRA_HOSTS=cassandra1
  #     - CLICKHOUSE_HOST=clickhouse
  #   restart: on-failure
=======
    depends_on:
      - backend-api

  zookeeper1:
    image: confluentinc/cp-zookeeper:7.3.2
    container_name: zookeeper1
    networks:
      - lognet
    ports:
      - "2181:2181"
    environment:
      ZOOKEEPER_CLIENT_PORT: 2181
      ZOOKEEPER_TICK_TIME: 2000

  zookeeper2:
    image: confluentinc/cp-zookeeper:7.3.2
    container_name: zookeeper2
    networks:
      - lognet
    ports:
      - "2182:2181"
    environment:
      ZOOKEEPER_CLIENT_PORT: 2181
      ZOOKEEPER_TICK_TIME: 2000

  zookeeper3:
    image: confluentinc/cp-zookeeper:7.3.2
    container_name: zookeeper3
    networks:
      - lognet
    ports:
      - "2183:2181"
    environment:
      ZOOKEEPER_CLIENT_PORT: 2181
      ZOOKEEPER_TICK_TIME: 2000

  kafka1:
    image: confluentinc/cp-kafka:7.3.2
    container_name: kafka1
    networks:
      - lognet
    ports:
      - "9092:9092"
    depends_on:
      - zookeeper1
    environment:
      KAFKA_BROKER_ID: 1
      KAFKA_ZOOKEEPER_CONNECT: 'zookeeper1:2181'
      KAFKA_ADVERTISED_LISTENERS: PLAINTEXT://kafka1:9092,PLAINTEXT_HOST://localhost:29092
      KAFKA_LISTENER_SECURITY_PROTOCOL_MAP: PLAINTEXT:PLAINTEXT,PLAINTEXT_HOST:PLAINTEXT
      KAFKA_INTER_BROKER_LISTENER_NAME: PLAINTEXT
      KAFKA_OFFSETS_TOPIC_REPLICATION_FACTOR: 1
      KAFKA_GROUP_INITIAL_REBALANCE_DELAY_MS: 0
      KAFKA_LOG4J_LOGGERS: "kafka.coordinator.group.GroupCoordinator=WARN,kafka.controller=WARN,kafka.producer.async.DefaultEventHandler=WARN,kafka.server.ReplicaFetcherManager=WARN,kafka.server.KafkaApis=WARN"

  kafka2:
    image: confluentinc/cp-kafka:7.3.2
    container_name: kafka2
    networks:
      - lognet
    ports:
      - "9093:9093"
    depends_on:
      - zookeeper2
    environment:
      KAFKA_BROKER_ID: 2
      KAFKA_ZOOKEEPER_CONNECT: 'zookeeper2:2181'
      KAFKA_ADVERTISED_LISTENERS: PLAINTEXT://kafka2:9093,PLAINTEXT_HOST://localhost:29093
      KAFKA_LISTENER_SECURITY_PROTOCOL_MAP: PLAINTEXT:PLAINTEXT,PLAINTEXT_HOST:PLAINTEXT
      KAFKA_INTER_BROKER_LISTENER_NAME: PLAINTEXT
      KAFKA_OFFSETS_TOPIC_REPLICATION_FACTOR: 1
      KAFKA_GROUP_INITIAL_REBALANCE_DELAY_MS: 0
      KAFKA_LOG4J_LOGGERS: "kafka.coordinator.group.GroupCoordinator=WARN,kafka.controller=WARN,kafka.producer.async.DefaultEventHandler=WARN,kafka.server.ReplicaFetcherManager=WARN,kafka.server.KafkaApis=WARN"

  kafka3:
    image: confluentinc/cp-kafka:7.3.2
    container_name: kafka3
    networks:
      - lognet
    ports:
      - "9094:9094"
    depends_on:
      - zookeeper3
    environment:
      KAFKA_BROKER_ID: 3
      KAFKA_ZOOKEEPER_CONNECT: 'zookeeper3:2181'
      KAFKA_ADVERTISED_LISTENERS: PLAINTEXT://kafka3:9094,PLAINTEXT_HOST://localhost:29094
      KAFKA_LISTENER_SECURITY_PROTOCOL_MAP: PLAINTEXT:PLAINTEXT,PLAINTEXT_HOST:PLAINTEXT
      KAFKA_INTER_BROKER_LISTENER_NAME: PLAINTEXT
      KAFKA_OFFSETS_TOPIC_REPLICATION_FACTOR: 1
      KAFKA_GROUP_INITIAL_REBALANCE_DELAY_MS: 0
      KAFKA_LOG4J_LOGGERS: "kafka.coordinator.group.GroupCoordinator=WARN,kafka.controller=WARN,kafka.producer.async.DefaultEventHandler=WARN,kafka.server.ReplicaFetcherManager=WARN,kafka.server.KafkaApis=WARN"

  
  cassandra1:
    image: cassandra:latest
    container_name: cassandra1
    networks:
      - lognet
    ports:
      - "9042:9042"
    environment:
      - CASSANDRA_CLUSTER_NAME=log-system-cluster
      - CASSANDRA_DC=dc1
      - CASSANDRA_RACK=rack1
      - CASSANDRA_SEEDS=cassandra1,cassandra2
      - CASSANDRA_BROADCAST_ADDRESS=cassandra1
      - CASSANDRA_BROADCAST_RPC_ADDRESS=cassandra1
      - CASSANDRA_LISTEN_ADDRESS=auto
      - MAX_HEAP_SIZE=1G
      - HEAP_NEWSIZE=200M
    volumes:
      - cassandra1_data:/var/lib/cassandra
    restart: always

  cassandra2:
    image: cassandra:latest
    container_name: cassandra2
    networks:
      - lognet
    depends_on:
      - cassandra1
    environment:
      - CASSANDRA_CLUSTER_NAME=log-system-cluster
      - CASSANDRA_DC=dc1
      - CASSANDRA_RACK=rack1
      - CASSANDRA_SEEDS=cassandra1,cassandra2
      - CASSANDRA_BROADCAST_ADDRESS=cassandra2
      - CASSANDRA_BROADCAST_RPC_ADDRESS=cassandra2
      - CASSANDRA_LISTEN_ADDRESS=auto
      - MAX_HEAP_SIZE=1G
      - HEAP_NEWSIZE=200M
    volumes:
      - cassandra2_data:/var/lib/cassandra
    restart: always


  cassandra3:
    image: cassandra:latest
    container_name: cassandra3
    networks:
      - lognet
    depends_on:
      - cassandra1
    environment:
      - CASSANDRA_CLUSTER_NAME=log-system-cluster
      - CASSANDRA_DC=dc1
      - CASSANDRA_RACK=rack1
      - CASSANDRA_SEEDS=cassandra1,cassandra2
      - CASSANDRA_BROADCAST_ADDRESS=cassandra3
      - CASSANDRA_BROADCAST_RPC_ADDRESS=cassandra3
      - CASSANDRA_LISTEN_ADDRESS=auto
      - MAX_HEAP_SIZE=1G
      - HEAP_NEWSIZE=200M
    volumes:
      - cassandra3_data:/var/lib/cassandra
    restart: always


  clickhouse:
    image: clickhouse/clickhouse-server:23.8
    container_name: clickhouse
    networks:
      - lognet
    ports:
      - "8123:8123"
      - "9000:9000"
    volumes:
      - clickhouse_data:/var/lib/clickhouse

  log-processor1:
    build:
      context: ./log-processor
      dockerfile: Dockerfile
    networks:
      - lognet
    volumes:
      - gomodcache-log-processor:/go/pkg/mod
    depends_on:
      - kafka1
      - cassandra1
      - cassandra2
      - cassandra3
      - clickhouse
    environment:
      - KAFKA_BROKER=kafka1:9092
      - CASSANDRA_HOSTS=cassandra1
      - CLICKHOUSE_HOST=clickhouse
    restart: on-failure

  log-processor2:
    build:
      context: ./log-processor
      dockerfile: Dockerfile
    networks:
      - lognet
    volumes:
      - gomodcache-log-processor:/go/pkg/mod
    depends_on:
      - kafka2
      - cassandra1
      - cassandra2
      - cassandra3
      - clickhouse
    environment:
      - KAFKA_BROKER=kafka2:9093
      - CASSANDRA_HOSTS=cassandra1
      - CLICKHOUSE_HOST=clickhouse
    restart: on-failure

  log-processor3:
    build:
      context: ./log-processor
      dockerfile: Dockerfile
    networks:
      - lognet
    volumes:
      - gomodcache-log-processor:/go/pkg/mod
    depends_on:
      - kafka3
      - cassandra1
      - cassandra2
      - cassandra3
      - clickhouse
    environment:
      - KAFKA_BROKER=kafka3:9094
      - CASSANDRA_HOSTS=cassandra1
      - CLICKHOUSE_HOST=clickhouse
    restart: on-failure
>>>>>>> 3979b5b9
<|MERGE_RESOLUTION|>--- conflicted
+++ resolved
@@ -17,101 +17,6 @@
   gomodcache-db-init:
 
 services:
-<<<<<<< HEAD
-  # roach1:
-  #   image: cockroachdb/cockroach:v23.1.10
-  #   container_name: roach1
-  #   networks:
-  #     - lognet
-  #   ports:
-  #     - "26257:26257"
-  #     - "8080:8080"
-  #   volumes:
-  #     - roach1_data:/cockroach/cockroach-data
-  #   command: start --insecure --join=roach1,roach2,roach3 --advertise-addr roach1
-  #   healthcheck:
-  #     test: ["CMD", "/cockroach/cockroach", "node", "status", "--insecure", "--host=roach1"]
-  #     interval: 10s
-  #     timeout: 5s
-  #     retries: 5
-
-  # roach2:
-  #   image: cockroachdb/cockroach:v23.1.10
-  #   container_name: roach2
-  #   networks:
-  #     - lognet
-  #   ports:
-  #     - "26258:26257"
-  #     - "8081:8080"
-  #   volumes:
-  #     - roach2_data:/cockroach/cockroach-data
-  #   command: start --insecure --join=roach1,roach2,roach3 --advertise-addr roach2
-  #   depends_on:
-  #     - roach1
-
-  # roach3:
-  #   image: cockroachdb/cockroach:v23.1.10
-  #   container_name: roach3
-  #   networks:
-  #     - lognet
-  #   ports:
-  #     - "26259:26257"
-  #     - "8082:8080"
-  #   volumes:
-  #     - roach3_data:/cockroach/cockroach-data
-  #   command: start --insecure --join=roach1,roach2,roach3 --advertise-addr roach3
-  #   depends_on:
-  #     - roach1
-
-  # cockroach-init:
-  #   build:
-  #     context: ./cockroach-init
-  #     dockerfile: Dockerfile
-  #   container_name: cockroach-init
-  #   networks:
-  #     - lognet
-  #   depends_on:
-  #     - roach1
-  #     - roach2
-  #     - roach3
-
-  # db-init:
-  #   build:
-  #     context: ./db-init
-  #     dockerfile: Dockerfile
-  #   networks:
-  #     - lognet
-  #   volumes:
-  #     - gomodcache-db-init:/go/pkg/mod
-  #   depends_on:
-  #     cockroach-init:
-  #       condition: service_completed_successfully
-  #   environment:
-  #     - COCKROACHDB_URL=postgresql://root@roach1:26257/logsdb?sslmode=disable
-  #   restart: on-failure
-
-  # backend-api:
-  #   build:
-  #     context: ./backend-api
-  #     dockerfile: Dockerfile
-  #   ports:
-  #     - "8083:8081"
-  #   networks:
-  #     - lognet
-  #   volumes:
-  #     - gomodcache-backend:/go/pkg/mod
-  #   depends_on:
-  #     db-init:
-  #       condition: service_completed_successfully
-  #   environment:
-  #     - COCKROACHDB_URL=postgresql://root@roach1:26257/logsdb?sslmode=disable
-  #     - SESSION_KEY=a-very-secret-key-for-dev-only
-  #     - BACKEND_API_PORT=8081
-  #     - KAFKA_BROKER=kafka:9092
-  #     - CLICKHOUSE_HOST=clickhouse
-  #     - CASSANDRA_HOSTS=cassandra1
-  #   restart: on-failure
-=======
   roach1:
     image: cockroachdb/cockroach:v23.1.10
     container_name: roach1
@@ -211,7 +116,6 @@
       - CLICKHOUSE_HOST=clickhouse
       - CASSANDRA_HOSTS=cassandra1
     restart: on-failure
->>>>>>> 3979b5b9
 
   frontend:
     build:
@@ -221,135 +125,6 @@
       - "8084:80"
     networks:
       - lognet
-<<<<<<< HEAD
-    # depends_on:
-    #   - backend-api
-
-  # zookeeper:
-  #   image: confluentinc/cp-zookeeper:7.3.2
-  #   container_name: zookeeper
-  #   networks:
-  #     - lognet
-  #   environment:
-  #     ZOOKEEPER_CLIENT_PORT: 2181
-  #     ZOOKEEPER_TICK_TIME: 2000
-
-  # kafka:
-  #   image: confluentinc/cp-kafka:7.3.2
-  #   container_name: kafka
-  #   networks:
-  #     - lognet
-  #   ports:
-  #     - "9092:9092"
-  #   depends_on:
-  #     - zookeeper
-  #   environment:
-  #     KAFKA_BROKER_ID: 1
-  #     KAFKA_ZOOKEEPER_CONNECT: 'zookeeper:2181'
-  #     KAFKA_ADVERTISED_LISTENERS: PLAINTEXT://kafka:9092,PLAINTEXT_HOST://localhost:29092
-  #     KAFKA_LISTENER_SECURITY_PROTOCOL_MAP: PLAINTEXT:PLAINTEXT,PLAINTEXT_HOST:PLAINTEXT
-  #     KAFKA_INTER_BROKER_LISTENER_NAME: PLAINTEXT
-  #     KAFKA_OFFSETS_TOPIC_REPLICATION_FACTOR: 1
-  #     KAFKA_GROUP_INITIAL_REBALANCE_DELAY_MS: 0
-  #     KAFKA_LOG4J_LOGGERS: "kafka.coordinator.group.GroupCoordinator=WARN,kafka.controller=WARN,kafka.producer.async.DefaultEventHandler=WARN,kafka.server.ReplicaFetcherManager=WARN,kafka.server.KafkaApis=WARN"
-
-  
-  # cassandra1:
-  #   image: cassandra:latest
-  #   container_name: cassandra1
-  #   networks:
-  #     - lognet
-  #   ports:
-  #     - "9042:9042"
-  #   environment:
-  #     - CASSANDRA_CLUSTER_NAME=log-system-cluster
-  #     - CASSANDRA_DC=dc1
-  #     - CASSANDRA_RACK=rack1
-  #     - CASSANDRA_SEEDS=cassandra1,cassandra2
-  #     - CASSANDRA_BROADCAST_ADDRESS=cassandra1
-  #     - CASSANDRA_BROADCAST_RPC_ADDRESS=cassandra1
-  #     - CASSANDRA_LISTEN_ADDRESS=auto
-  #     - MAX_HEAP_SIZE=1G
-  #     - HEAP_NEWSIZE=200M
-  #   volumes:
-  #     - cassandra1_data:/var/lib/cassandra
-  #   restart: always
-
-  # cassandra2:
-  #   image: cassandra:latest
-  #   container_name: cassandra2
-  #   networks:
-  #     - lognet
-  #   depends_on:
-  #     - cassandra1
-  #   environment:
-  #     - CASSANDRA_CLUSTER_NAME=log-system-cluster
-  #     - CASSANDRA_DC=dc1
-  #     - CASSANDRA_RACK=rack1
-  #     - CASSANDRA_SEEDS=cassandra1,cassandra2
-  #     - CASSANDRA_BROADCAST_ADDRESS=cassandra2
-  #     - CASSANDRA_BROADCAST_RPC_ADDRESS=cassandra2
-  #     - CASSANDRA_LISTEN_ADDRESS=auto
-  #     - MAX_HEAP_SIZE=1G
-  #     - HEAP_NEWSIZE=200M
-  #   volumes:
-  #     - cassandra2_data:/var/lib/cassandra
-  #   restart: always
-
-
-  # cassandra3:
-  #   image: cassandra:latest
-  #   container_name: cassandra3
-  #   networks:
-  #     - lognet
-  #   depends_on:
-  #     - cassandra1
-  #   environment:
-  #     - CASSANDRA_CLUSTER_NAME=log-system-cluster
-  #     - CASSANDRA_DC=dc1
-  #     - CASSANDRA_RACK=rack1
-  #     - CASSANDRA_SEEDS=cassandra1,cassandra2
-  #     - CASSANDRA_BROADCAST_ADDRESS=cassandra3
-  #     - CASSANDRA_BROADCAST_RPC_ADDRESS=cassandra3
-  #     - CASSANDRA_LISTEN_ADDRESS=auto
-  #     - MAX_HEAP_SIZE=1G
-  #     - HEAP_NEWSIZE=200M
-  #   volumes:
-  #     - cassandra3_data:/var/lib/cassandra
-  #   restart: always
-
-
-  # clickhouse:
-  #   image: clickhouse/clickhouse-server:23.8
-  #   container_name: clickhouse
-  #   networks:
-  #     - lognet
-  #   ports:
-  #     - "8123:8123"
-  #     - "9000:9000"
-  #   volumes:
-  #     - clickhouse_data:/var/lib/clickhouse
-
-  # log-processor:
-  #   build:
-  #     context: ./log-processor
-  #     dockerfile: Dockerfile
-  #   networks:
-  #     - lognet
-  #   volumes:
-  #     - gomodcache-log-processor:/go/pkg/mod
-  #   depends_on:
-  #     - kafka
-  #     - cassandra1
-  #     - cassandra2
-  #     - cassandra3
-  #     - clickhouse
-  #   environment:
-  #     - KAFKA_BROKER=kafka:9092
-  #     - CASSANDRA_HOSTS=cassandra1
-  #     - CLICKHOUSE_HOST=clickhouse
-  #   restart: on-failure
-=======
     depends_on:
       - backend-api
 
@@ -578,5 +353,4 @@
       - KAFKA_BROKER=kafka3:9094
       - CASSANDRA_HOSTS=cassandra1
       - CLICKHOUSE_HOST=clickhouse
-    restart: on-failure
->>>>>>> 3979b5b9
+    restart: on-failure